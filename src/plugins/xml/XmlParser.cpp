--- conflicted
+++ resolved
@@ -311,13 +311,8 @@
 	{
 		scope().setFlag(ParserFlag::POST_HEAD, true);
 
-<<<<<<< HEAD
-		Rooted<Domain> domain = scope().select<Domain>();
-=======
-		const std::string &isa = args["isa"].asString();
-
 		Rooted<Domain> domain = scope().selectOrThrow<Domain>();
->>>>>>> a8a911a7
+
 		Rooted<StructuredClass> structuredClass = domain->createStructuredClass(
 		    args["name"].asString(), args["cardinality"].asCardinality(),
 		    nullptr, nullptr, args["transparent"].asBool(),
@@ -440,8 +435,8 @@
 	}
 };
 
-//TODO: Add parent handler
-//TODO: Add annotation handler
+// TODO: Add parent handler
+// TODO: Add annotation handler
 
 /*
  * Import and Include Handler
