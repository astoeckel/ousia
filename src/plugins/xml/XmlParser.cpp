/*
    Ousía
    Copyright (C) 2014, 2015  Benjamin Paaßen, Andreas Stöckel

    This program is free software: you can redistribute it and/or modify
    it under the terms of the GNU General Public License as published by
    the Free Software Foundation, either version 3 of the License, or
    (at your option) any later version.

    This program is distributed in the hope that it will be useful,
    but WITHOUT ANY WARRANTY; without even the implied warranty of
    MERCHANTABILITY or FITNESS FOR A PARTICULAR PURPOSE.  See the
    GNU General Public License for more details.

    You should have received a copy of the GNU General Public License
    along with this program.  If not, see <http://www.gnu.org/licenses/>.
*/

#include <iostream>
#include <map>
#include <sstream>
#include <vector>

#include <expat.h>

#include <core/common/CharReader.hpp>
#include <core/common/RttiBuilder.hpp>
#include <core/common/Utils.hpp>
#include <core/common/VariantReader.hpp>
#include <core/parser/ParserStack.hpp>
#include <core/parser/ParserScope.hpp>
#include <core/model/Document.hpp>
#include <core/model/Domain.hpp>
#include <core/model/Project.hpp>
#include <core/model/RootNode.hpp>
#include <core/model/Typesystem.hpp>

#include "XmlParser.hpp"

namespace ousia {

/* HeadNode Helper class */

namespace {
class HeadNode : public Node {
public:
	using Node::Node;
};
}

namespace RttiTypes {
static Rtti HeadNode = RttiBuilder<ousia::HeadNode>("HeadNode");
}

/* Element Handler Classes */

class DocumentHandler : public Handler {
public:
	using Handler::Handler;

	void start(Variant::mapType &args) override
	{
		Rooted<Document> document =
		    project()->createDocument(args["name"].asString());
		document->setLocation(location());
		scope().push(document);
		scope().setFlag(ParserFlag::POST_HEAD, false);
	}

	void end() override { scope().pop(); }

	static Handler *create(const HandlerData &handlerData)
	{
		return new DocumentHandler{handlerData};
	}
};

class DocumentField : public Node {
public:
	DocumentField(Manager &mgr, std::string name, Handle<Node> parent,
	              Handle<FieldDescriptor> descriptor)
	    : Node(mgr, name, parent)
	{
	}
};

namespace RttiTypes {
const Rtti DocumentField =
    RttiBuilder<ousia::DocumentField>("DocumentField").parent(&Node);
}

class DocumentChildHandler : public Handler {
public:
	using Handler::Handler;

	void preamble(Hanlde<Node> parentNode, std::string &fieldName,
	              DocumentEntity *&parent, bool &inField)
	{
		// check if the parent in the structure tree was an explicit field
		// reference.
		inField = parentNode->isa(RttiTypes::DocumentField);
		if (inField) {
			fieldName = parentNode->getName();
			parentNode = scope().selectOrThrow(
			    {&RttiTypes::StructuredEntity, &RttiTypes::AnnotationEntity});
		} else {
			// if it wasn't an explicit reference, we use the default field.
			fieldName = DEFAULT_FIELD_NAME;
		}
		// reference the parent entity explicitly.
		parent = nullptr;
		if (parentNode->isa(RttiTypes::StructuredEntity)) {
			parent = static_cast<DocumentEntity *>(
			    parentNode.cast<StructuredEntity>().get());
		} else if (parentNode->isa(RttiTypes::AnnotationEntity)) {
			parent = static_cast<DocumentEntity *>(
			    parentNode.cast<AnnotationEntity>().get());
		}
	}

	void start(Variant::mapType &args) override
	{
		scope().setFlag(ParserFlag::POST_HEAD, true);
		Rooted<Node> parentNode = scope().selectOrThrow(
		    {&RttiTypes::Document, &RttiTypes::StructuredEntity,
		     &RttiTypes::AnnotationEntity, &RttiTypes::DocumentField});

		std::string fieldName;
		DocumentEntity *parent;
		bool inField;

		preamble(parentNode, fieldName, parent, inField);

		// try to find a FieldDescriptor for the given tag if we are not in a
		// field already.
		if (!inField && parent != nullptr && parent->hasField(fieldName)) {
			Rooted<DocumentField> field{new DocumentField(
			    parentNode->getManager(), fieldName, parentNode)};
			field->setLocation(location());
			scope().push(field);
			return;
		}

		// Otherwise create a new StructuredEntity
		// TODO: Consider Anchors and AnnotationEntities
		Rooted<StructuredClass> strct = scope().resolve<StructuredClass>(
		    Utils::split(name(), ':'), logger());
		if (strct == nullptr) {
			// if we could not resolve the name, throw an exception.
			throw LoggableException(
			    std::string("\"") + name() + "\" could not be resolved.",
			    location());
		}
		std::string name;
		auto it = args.find("name");
		if (it != args.end()) {
			name = it->second.asString();
			args.erase(it);
		}
		Rooted<StructuredEntity> entity;
		if (parentNode->isa(RttiTypes::Document)) {
			entity = parentNode.cast<Document>()->createRootStructuredEntity(
			    strct, args, name);
		} else {
			entity = parent->createChildStructuredEntity(strct, args, fieldName,
			                                             name);
		}
		entity->setLocation(location());
		scope().push(entity);
	}

	void end() override { scope().pop(); }

	void data(const std::string &data, int field) override
	{
		//		Rooted<Node> parentNode = scope().selectOrThrow(
		//		    { &RttiTypes::StructuredEntity,
		//		     &RttiTypes::AnnotationEntity, &RttiTypes::DocumentField});

		//		std::string fieldName;
		//		DocumentEntity *parent;
		//		bool inField;
		//
		//		preamble(parentNode, fieldName, parent, inField);
		//
		//		// retrieve the correct FieldDescriptor.
		//
		//
		//		CharReader reader{data, location().getSourceId(),
		//		                  location().getStart()};
		//		auto res = VariantReader::parseGeneric(reader, logger(),
		//		                                       std::unordered_set<char>{});
	}

	static Handler *create(const HandlerData &handlerData)
	{
		return new DocumentChildHandler{handlerData};
	}
};

class TypesystemHandler : public Handler {
public:
	using Handler::Handler;

	void start(Variant::mapType &args) override
	{
		// Create the typesystem instance
		Rooted<Typesystem> typesystem =
		    project()->createTypesystem(args["name"].asString());
		typesystem->setLocation(location());

		// Push the typesystem onto the scope, set the POST_HEAD flag to true
		scope().push(typesystem);
		scope().setFlag(ParserFlag::POST_HEAD, false);
	}

	void end() override { scope().pop(); }

	static Handler *create(const HandlerData &handlerData)
	{
		return new TypesystemHandler{handlerData};
	}
};

class TypesystemEnumHandler : public Handler {
public:
	using Handler::Handler;

	void start(Variant::mapType &args) override
	{
		scope().setFlag(ParserFlag::POST_HEAD, true);

		// Fetch the current typesystem and create the enum node
		Rooted<Typesystem> typesystem = scope().selectOrThrow<Typesystem>();
		Rooted<EnumType> enumType =
		    typesystem->createEnumType(args["name"].asString());
		enumType->setLocation(location());

		scope().push(enumType);
	}

	void end() override { scope().pop(); }

	static Handler *create(const HandlerData &handlerData)
	{
		return new TypesystemEnumHandler{handlerData};
	}
};

class TypesystemEnumEntryHandler : public Handler {
public:
	using Handler::Handler;

	std::string entry;

	void start(Variant::mapType &args) override {}

	void end() override
	{
		Rooted<EnumType> enumType = scope().selectOrThrow<EnumType>();
		enumType->addEntry(entry, logger());
	}

	void data(const std::string &data, int field) override
	{
		if (field != 0) {
			// TODO: This should be stored in the HandlerData
			logger().error("Enum entry only has one field.");
			return;
		}
		entry.append(data);
	}

	static Handler *create(const HandlerData &handlerData)
	{
		return new TypesystemEnumEntryHandler{handlerData};
	}
};

class TypesystemStructHandler : public Handler {
public:
	using Handler::Handler;

	void start(Variant::mapType &args) override
	{
		scope().setFlag(ParserFlag::POST_HEAD, true);

		// Fetch the arguments used for creating this type
		const std::string &name = args["name"].asString();
		const std::string &parent = args["parent"].asString();

		// Fetch the current typesystem and create the struct node
		Rooted<Typesystem> typesystem = scope().selectOrThrow<Typesystem>();
		Rooted<StructType> structType = typesystem->createStructType(name);
		structType->setLocation(location());

		// Try to resolve the parent type and set it as parent structure
		if (!parent.empty()) {
			scope().resolve<StructType>(
			    parent, structType, logger(),
			    [](Handle<Node> parent, Handle<Node> structType,
			       Logger &logger) {
				    if (parent != nullptr) {
					    structType.cast<StructType>()->setParentStructure(
					        parent.cast<StructType>(), logger);
				    }
				});
		}
		scope().push(structType);
	}

	void end() override { scope().pop(); }

	static Handler *create(const HandlerData &handlerData)
	{
		return new TypesystemStructHandler{handlerData};
	}
};

class TypesystemStructFieldHandler : public Handler {
public:
	using Handler::Handler;

	void start(Variant::mapType &args) override
	{
		// Read the argument values
		const std::string &name = args["name"].asString();
		const std::string &type = args["type"].asString();
		const Variant &defaultValue = args["default"];
		const bool optional =
		    !(defaultValue.isObject() && defaultValue.asObject() == nullptr);

		Rooted<StructType> structType = scope().selectOrThrow<StructType>();
		Rooted<Attribute> attribute =
		    structType->createAttribute(name, defaultValue, optional, logger());
		attribute->setLocation(location());

		// Try to resolve the type and default value
		if (optional) {
			scope().resolveTypeWithValue(
			    type, attribute, attribute->getDefaultValue(), logger(),
			    [](Handle<Node> type, Handle<Node> attribute, Logger &logger) {
				    if (type != nullptr) {
					    attribute.cast<Attribute>()->setType(type.cast<Type>(),
					                                         logger);
				    }
				});
		} else {
			scope().resolveType(
			    type, attribute, logger(),
			    [](Handle<Node> type, Handle<Node> attribute, Logger &logger) {
				    if (type != nullptr) {
					    attribute.cast<Attribute>()->setType(type.cast<Type>(),
					                                         logger);
				    }
				});
		}
	}

	void end() override {}

	static Handler *create(const HandlerData &handlerData)
	{
		return new TypesystemStructFieldHandler{handlerData};
	}
};

class TypesystemConstantHandler : public Handler {
public:
	using Handler::Handler;

	void start(Variant::mapType &args) override
	{
		scope().setFlag(ParserFlag::POST_HEAD, true);

		// Read the argument values
		const std::string &name = args["name"].asString();
		const std::string &type = args["type"].asString();
		const Variant &value = args["value"];

		Rooted<Typesystem> typesystem = scope().selectOrThrow<Typesystem>();
		Rooted<Constant> constant = typesystem->createConstant(name, value);
		constant->setLocation(location());

		// Try to resolve the type
		scope().resolveTypeWithValue(
		    type, constant, constant->getValue(), logger(),
		    [](Handle<Node> type, Handle<Node> constant, Logger &logger) {
			    if (type != nullptr) {
				    constant.cast<Constant>()->setType(type.cast<Type>(),
				                                       logger);
			    }
			});
	}

	void end() override {}

	static Handler *create(const HandlerData &handlerData)
	{
		return new TypesystemConstantHandler{handlerData};
	}
};

/*
 * Domain Handlers
 */

class DomainHandler : public Handler {
public:
	using Handler::Handler;

	void start(Variant::mapType &args) override
	{
		Rooted<Domain> domain =
		    project()->createDomain(args["name"].asString());
		domain->setLocation(location());

		scope().push(domain);
	}

	void end() override { scope().pop(); }

	static Handler *create(const HandlerData &handlerData)
	{
		return new DomainHandler{handlerData};
	}
};

class DomainStructHandler : public Handler {
public:
	using Handler::Handler;

	void start(Variant::mapType &args) override
	{
		scope().setFlag(ParserFlag::POST_HEAD, true);

		Rooted<Domain> domain = scope().selectOrThrow<Domain>();

		Rooted<StructuredClass> structuredClass = domain->createStructuredClass(
		    args["name"].asString(), args["cardinality"].asCardinality(),
		    nullptr, args["transparent"].asBool(), args["isRoot"].asBool());
		structuredClass->setLocation(location());

		const std::string &isa = args["isa"].asString();
		if (!isa.empty()) {
			scope().resolve<StructuredClass>(
			    isa, structuredClass, logger(),
			    [](Handle<Node> superclass, Handle<Node> structuredClass,
			       Logger &logger) {
				    if (superclass != nullptr) {
					    structuredClass.cast<StructuredClass>()->setSuperclass(
					        superclass.cast<StructuredClass>(), logger);
				    }
				});
		}

		scope().push(structuredClass);
	}

	void end() override { scope().pop(); }

	static Handler *create(const HandlerData &handlerData)
	{
		return new DomainStructHandler{handlerData};
	}
};

class DomainAnnotationHandler : public Handler {
public:
	using Handler::Handler;

	void start(Variant::mapType &args) override
	{
		scope().setFlag(ParserFlag::POST_HEAD, true);

		Rooted<Domain> domain = scope().selectOrThrow<Domain>();

		Rooted<AnnotationClass> annotationClass =
		    domain->createAnnotationClass(args["name"].asString());
		annotationClass->setLocation(location());

		scope().push(annotationClass);
	}

	void end() override { scope().pop(); }

	static Handler *create(const HandlerData &handlerData)
	{
		return new DomainAnnotationHandler{handlerData};
	}
};

class DomainAttributesHandler : public Handler {
public:
	using Handler::Handler;

	void start(Variant::mapType &args) override
	{
		// Fetch the current typesystem and create the struct node
		Rooted<Descriptor> parent = scope().selectOrThrow<Descriptor>();

		Rooted<StructType> attrDesc = parent->getAttributesDescriptor();
		attrDesc->setLocation(location());

		scope().push(attrDesc);
	}

	void end() override { scope().pop(); }

	static Handler *create(const HandlerData &handlerData)
	{
		return new DomainAttributesHandler{handlerData};
	}
};

class DomainFieldHandler : public Handler {
public:
	using Handler::Handler;

	void start(Variant::mapType &args) override
	{
		FieldDescriptor::FieldType type;
		if (args["isSubtree"].asBool()) {
			type = FieldDescriptor::FieldType::SUBTREE;
		} else {
			type = FieldDescriptor::FieldType::TREE;
		}

		Rooted<Descriptor> parent = scope().selectOrThrow<Descriptor>();

		Rooted<FieldDescriptor> field = parent->createFieldDescriptor(
		    type, args["name"].asString(), args["optional"].asBool());
		field->setLocation(location());

		scope().push(field);
	}

	void end() override { scope().pop(); }

	static Handler *create(const HandlerData &handlerData)
	{
		return new DomainFieldHandler{handlerData};
	}
};

class DomainFieldRefHandler : public Handler {
public:
	using Handler::Handler;

	void start(Variant::mapType &args) override
	{
		Rooted<Descriptor> parent = scope().selectOrThrow<Descriptor>();

		const std::string &name = args["name"].asString();
		scope().resolve<FieldDescriptor>(
		    name, parent, logger(),
		    [](Handle<Node> field, Handle<Node> parent, Logger &logger) {
			    if (field != nullptr) {
				    parent.cast<StructuredClass>()->addFieldDescriptor(
				        field.cast<FieldDescriptor>());
			    }
			});
	}

	void end() override {}

	static Handler *create(const HandlerData &handlerData)
	{
		return new DomainFieldRefHandler{handlerData};
	}
};

class DomainPrimitiveHandler : public Handler {
public:
	using Handler::Handler;

	void start(Variant::mapType &args) override
	{
		Rooted<Descriptor> parent = scope().selectOrThrow<Descriptor>();

		Rooted<FieldDescriptor> field = parent->createPrimitiveFieldDescriptor(
		    nullptr, args["name"].asString(), args["optional"].asBool());
		field->setLocation(location());

		const std::string &type = args["type"].asString();
		scope().resolve<Type>(
		    type, field, logger(),
		    [](Handle<Node> type, Handle<Node> field, Logger &logger) {
			    if (type != nullptr) {
				    field.cast<FieldDescriptor>()->setPrimitiveType(
				        type.cast<Type>());
			    }
			});

		scope().push(field);
	}

	void end() override { scope().pop(); }

	static Handler *create(const HandlerData &handlerData)
	{
		return new DomainPrimitiveHandler{handlerData};
	}
};

class DomainChildHandler : public Handler {
public:
	using Handler::Handler;

	void start(Variant::mapType &args) override
	{
		Rooted<FieldDescriptor> field =
		    scope().selectOrThrow<FieldDescriptor>();

		const std::string &ref = args["ref"].asString();
		scope().resolve<StructuredClass>(
		    ref, field, logger(),
		    [](Handle<Node> child, Handle<Node> field, Logger &logger) {
			    if (child != nullptr) {
				    field.cast<FieldDescriptor>()->addChild(
				        child.cast<StructuredClass>());
			    }
			});
	}

	void end() override {}

	static Handler *create(const HandlerData &handlerData)
	{
		return new DomainChildHandler{handlerData};
	}
};

class DomainParent : public Node {
public:
	DomainParent(Manager &mgr, std::string name, Handle<Node> parent)
	    : Node(mgr, name, parent)
	{
	}
};

namespace RttiTypes {
const Rtti DomainParent =
    RttiBuilder<ousia::DomainParent>("DomainParent").parent(&Node);
}

class DomainParentHandler : public Handler {
public:
	using Handler::Handler;

	void start(Variant::mapType &args) override
	{
		Rooted<StructuredClass> strct =
		    scope().selectOrThrow<StructuredClass>();

		Rooted<DomainParent> parent{new DomainParent(
		    strct->getManager(), args["name"].asString(), strct)};
		parent->setLocation(location());
		scope().push(parent);
	}

	void end() override { scope().pop(); }

	static Handler *create(const HandlerData &handlerData)
	{
		return new DomainParentHandler{handlerData};
	}
};

class DomainParentFieldHandler : public Handler {
public:
	using Handler::Handler;

	void start(Variant::mapType &args) override
	{
		Rooted<DomainParent> parentNameNode =
		    scope().selectOrThrow<DomainParent>();
		FieldDescriptor::FieldType type;
		if (args["isSubtree"].asBool()) {
			type = FieldDescriptor::FieldType::SUBTREE;
		} else {
			type = FieldDescriptor::FieldType::TREE;
		}

		const std::string &name = args["name"].asString();
		const bool optional = args["optional"].asBool();
		Rooted<StructuredClass> strct =
		    parentNameNode->getParent().cast<StructuredClass>();

		// resolve the parent, create the declared field and add the declared
		// StructuredClass as child to it.
		scope().resolve<Descriptor>(
<<<<<<< HEAD
		    parentNameNode->getName(), strct, logger(),
		    [&type, &name, &optional](Handle<Node> parent, Handle<Node> strct,
=======
		    dummy->getName(), strct, logger(),
		    [type, name, optional](Handle<Node> parent, Handle<Node> strct,
>>>>>>> b211c02c
		                              Logger &logger) {
			    if (parent != nullptr) {
				    Rooted<FieldDescriptor> field =
				        parent.cast<Descriptor>()->createFieldDescriptor(
				            type, name, optional);
				    field->addChild(strct.cast<StructuredClass>());
			    }
			});
	}

	void end() override {}

	static Handler *create(const HandlerData &handlerData)
	{
		return new DomainParentFieldHandler{handlerData};
	}
};

class DomainParentFieldRefHandler : public Handler {
public:
	using Handler::Handler;

	void start(Variant::mapType &args) override
	{
		Rooted<DomainParent> parentNameNode =
		    scope().selectOrThrow<DomainParent>();

		const std::string &name = args["name"].asString();
		Rooted<StructuredClass> strct =
		    parentNameNode->getParent().cast<StructuredClass>();
		auto loc = location();

		// resolve the parent, get the referenced field and add the declared
		// StructuredClass as child to it.
<<<<<<< HEAD
		scope().resolve<Descriptor>(parentNameNode->getName(), strct, logger(),
		                            [&name, &loc](Handle<Node> parent,
=======
		scope().resolve<Descriptor>(dummy->getName(), strct, logger(),
		                            [name, loc](Handle<Node> parent,
>>>>>>> b211c02c
		                                          Handle<Node> strct,
		                                          Logger &logger) {
			if (parent != nullptr) {
				auto res = parent.cast<Descriptor>()->resolve(
				    RttiTypes::FieldDescriptor, name);
				if (res.size() != 1) {
					logger.error(
					    std::string("Could not find referenced field ") + name,
					    loc);
					return;
				}
				Rooted<FieldDescriptor> field =
				    res[0].node.cast<FieldDescriptor>();
				field->addChild(strct.cast<StructuredClass>());
			}
		});
	}

	void end() override {}

	static Handler *create(const HandlerData &handlerData)
	{
		return new DomainParentFieldRefHandler{handlerData};
	}
};

/*
 * Import and Include Handler
 */

class ImportIncludeHandler : public Handler {
public:
	using Handler::Handler;

	bool srcInArgs = false;
	std::string rel;
	std::string type;
	std::string src;

	void start(Variant::mapType &args) override
	{
		rel = args["rel"].asString();
		type = args["type"].asString();
		src = args["src"].asString();
		srcInArgs = !src.empty();
	}

	void data(const std::string &data, int field) override
	{
		if (srcInArgs) {
			logger().error("\"src\" attribute has already been set");
			return;
		}
		if (field != 0) {
			logger().error("Command has only one field.");
			return;
		}
		src.append(data);
	}
};

class ImportHandler : public ImportIncludeHandler {
public:
	using ImportIncludeHandler::ImportIncludeHandler;

	void start(Variant::mapType &args) override
	{
		ImportIncludeHandler::start(args);

		// Make sure imports are still possible
		if (scope().getFlag(ParserFlag::POST_HEAD)) {
			logger().error("Imports must be listed before other commands.",
			               location());
			return;
		}
	}

	void end() override
	{
		// Fetch the last node and check whether an import is valid at this
		// position
		Rooted<Node> leaf = scope().getLeaf();
		if (leaf == nullptr || !leaf->isa(RttiTypes::RootNode)) {
			logger().error(
			    "Import not supported here, must be inside a document, domain "
			    "or typesystem command.",
			    location());
			return;
		}
		Rooted<RootNode> leafRootNode = leaf.cast<RootNode>();

		// Perform the actual import, register the imported node within the leaf
		// node
		Rooted<Node> imported =
		    context().import(src, type, rel, leafRootNode->getReferenceTypes());
		if (imported != nullptr) {
			leafRootNode->reference(imported);
		}
	}

	static Handler *create(const HandlerData &handlerData)
	{
		return new ImportHandler{handlerData};
	}
};

class IncludeHandler : public ImportIncludeHandler {
public:
	using ImportIncludeHandler::ImportIncludeHandler;

	void start(Variant::mapType &args) override
	{
		ImportIncludeHandler::start(args);
	}

	void end() override
	{
		context().include(src, type, rel, {&RttiTypes::Node});
	}

	static Handler *create(const HandlerData &handlerData)
	{
		return new IncludeHandler{handlerData};
	}
};

namespace ParserStates {
/* Document states */
static const ParserState Document =
    ParserStateBuilder()
        .parent(&None)
        .createdNodeType(&RttiTypes::Document)
        .elementHandler(DocumentHandler::create)
        .childHandler(DocumentChildHandler::create)
        .arguments({Argument::String("name", "")});

/* Domain states */
static const ParserState Domain = ParserStateBuilder()
                                      .parents({&None, &Document})
                                      .createdNodeType(&RttiTypes::Domain)
                                      .elementHandler(DomainHandler::create)
                                      .arguments({Argument::String("name")});

static const ParserState DomainStruct =
    ParserStateBuilder()
        .parent(&Domain)
        .createdNodeType(&RttiTypes::StructuredClass)
        .elementHandler(DomainStructHandler::create)
        .arguments({Argument::String("name"),
                    Argument::Cardinality("cardinality", AnyCardinality),
                    Argument::Bool("isRoot", false),
                    Argument::Bool("transparent", false),
                    Argument::String("isa", "")});

static const ParserState DomainAnnotation =
    ParserStateBuilder()
        .parent(&Domain)
        .createdNodeType(&RttiTypes::AnnotationClass)
        .elementHandler(DomainAnnotationHandler::create)
        .arguments({Argument::String("name")});

static const ParserState DomainAttributes =
    ParserStateBuilder()
        .parents({&DomainStruct, &DomainAnnotation})
        .createdNodeType(&RttiTypes::StructType)
        .elementHandler(DomainAttributesHandler::create)
        .arguments({});

static const ParserState DomainAttribute =
    ParserStateBuilder()
        .parent(&DomainAttributes)
        .elementHandler(TypesystemStructFieldHandler::create)
        .arguments({Argument::String("name"), Argument::String("type"),
                    Argument::Any("default", Variant::fromObject(nullptr))});

static const ParserState DomainField =
    ParserStateBuilder()
        .parents({&DomainStruct, &DomainAnnotation})
        .createdNodeType(&RttiTypes::FieldDescriptor)
        .elementHandler(DomainFieldHandler::create)
        .arguments({Argument::String("name", DEFAULT_FIELD_NAME),
                    Argument::Bool("isSubtree", false),
                    Argument::Bool("optional", false)});

static const ParserState DomainFieldRef =
    ParserStateBuilder()
        .parents({&DomainStruct, &DomainAnnotation})
        .createdNodeType(&RttiTypes::FieldDescriptor)
        .elementHandler(DomainFieldRefHandler::create)
        .arguments({Argument::String("name", DEFAULT_FIELD_NAME)});

static const ParserState DomainStructPrimitive =
    ParserStateBuilder()
        .parents({&DomainStruct, &DomainAnnotation})
        .createdNodeType(&RttiTypes::FieldDescriptor)
        .elementHandler(DomainPrimitiveHandler::create)
        .arguments({Argument::String("name", DEFAULT_FIELD_NAME),
                    Argument::Bool("optional", false),
                    Argument::String("type")});

static const ParserState DomainStructChild =
    ParserStateBuilder()
        .parent(&DomainField)
        .elementHandler(DomainChildHandler::create)
        .arguments({Argument::String("ref")});

static const ParserState DomainStructParent =
    ParserStateBuilder()
        .parent(&DomainStruct)
        .createdNodeType(&RttiTypes::DomainParent)
        .elementHandler(DomainParentHandler::create)
        .arguments({Argument::String("name")});

static const ParserState DomainStructParentField =
    ParserStateBuilder()
        .parent(&DomainStructParent)
        .createdNodeType(&RttiTypes::FieldDescriptor)
        .elementHandler(DomainParentFieldHandler::create)
        .arguments({Argument::String("name", DEFAULT_FIELD_NAME),
                    Argument::Bool("isSubtree", false),
                    Argument::Bool("optional", false)});

static const ParserState DomainStructParentFieldRef =
    ParserStateBuilder()
        .parent(&DomainStructParent)
        .createdNodeType(&RttiTypes::FieldDescriptor)
        .elementHandler(DomainParentFieldRefHandler::create)
        .arguments({Argument::String("name", DEFAULT_FIELD_NAME)});

/* Typesystem states */
static const ParserState Typesystem =
    ParserStateBuilder()
        .parents({&None, &Domain})
        .createdNodeType(&RttiTypes::Typesystem)
        .elementHandler(TypesystemHandler::create)
        .arguments({Argument::String("name", "")});

static const ParserState TypesystemEnum =
    ParserStateBuilder()
        .parent(&Typesystem)
        .createdNodeType(&RttiTypes::EnumType)
        .elementHandler(TypesystemEnumHandler::create)
        .arguments({Argument::String("name")});

static const ParserState TypesystemEnumEntry =
    ParserStateBuilder()
        .parent(&TypesystemEnum)
        .elementHandler(TypesystemEnumEntryHandler::create)
        .arguments({});

static const ParserState TypesystemStruct =
    ParserStateBuilder()
        .parent(&Typesystem)
        .createdNodeType(&RttiTypes::StructType)
        .elementHandler(TypesystemStructHandler::create)
        .arguments({Argument::String("name"), Argument::String("parent", "")});

static const ParserState TypesystemStructField =
    ParserStateBuilder()
        .parent(&TypesystemStruct)
        .elementHandler(TypesystemStructFieldHandler::create)
        .arguments({Argument::String("name"), Argument::String("type"),
                    Argument::Any("default", Variant::fromObject(nullptr))});

static const ParserState TypesystemConstant =
    ParserStateBuilder()
        .parent(&Typesystem)
        .createdNodeType(&RttiTypes::Constant)
        .elementHandler(TypesystemConstantHandler::create)
        .arguments({Argument::String("name"), Argument::String("type"),
                    Argument::Any("value")});

/* Special states for import and include */
static const ParserState Import =
    ParserStateBuilder()
        .parents({&Document, &Typesystem, &Domain})
        .elementHandler(ImportHandler::create)
        .arguments({Argument::String("rel", ""), Argument::String("type", ""),
                    Argument::String("src", "")});

static const ParserState Include =
    ParserStateBuilder()
        .parent(&All)
        .elementHandler(IncludeHandler::create)
        .arguments({Argument::String("rel", ""), Argument::String("type", ""),
                    Argument::String("src", "")});

static const std::multimap<std::string, const ParserState *> XmlStates{
    {"document", &Document},
    {"domain", &Domain},
    {"struct", &DomainStruct},
    {"annotation", &DomainAnnotation},
    {"attributes", &DomainAttributes},
    {"attribute", &DomainAttribute},
    {"field", &DomainField},
    {"fieldRef", &DomainFieldRef},
    {"primitive", &DomainStructPrimitive},
    {"child", &DomainStructChild},
    {"parent", &DomainStructParent},
    {"field", &DomainStructParentField},
    {"fieldRef", &DomainStructParentFieldRef},
    {"typesystem", &Typesystem},
    {"enum", &TypesystemEnum},
    {"entry", &TypesystemEnumEntry},
    {"struct", &TypesystemStruct},
    {"field", &TypesystemStructField},
    {"constant", &TypesystemConstant},
    {"import", &Import},
    {"include", &Include}};
}

/**
 * Structue containing the private data that is being passed to the
 * XML-Handlers.
 */
struct XMLUserData {
	/**
	 * Containing the depth of the current XML file
	 */
	size_t depth;

	/**
	 * Reference at the ParserStack instance.
	 */
	ParserStack *stack;

	/**
	 * Reference at the CharReader instance.
	 */
	CharReader *reader;

	/**
	 * Constructor of the XMLUserData struct.
	 *
	 * @param stack is a pointer at the ParserStack instance.
	 * @param reader is a pointer at the CharReader instance.
	 */
	XMLUserData(ParserStack *stack, CharReader *reader)
	    : depth(0), stack(stack), reader(reader)
	{
	}
};

/**
 * Wrapper class around the XML_Parser pointer which safely frees it whenever
 * the scope is left (e.g. because an exception was thrown).
 */
class ScopedExpatXmlParser {
private:
	/**
	 * Internal pointer to the XML_Parser instance.
	 */
	XML_Parser parser;

public:
	/**
	 * Constructor of the ScopedExpatXmlParser class. Calls XML_ParserCreateNS
	 * from the expat library. Throws a parser exception if the XML parser
	 * cannot be initialized.
	 *
	 * @param encoding is the protocol-defined encoding passed to expat (or
	 * nullptr if expat should determine the encoding by itself).
	 */
	ScopedExpatXmlParser(const XML_Char *encoding) : parser(nullptr)
	{
		parser = XML_ParserCreate(encoding);
		if (!parser) {
			throw LoggableException{
			    "Internal error: Could not create expat XML parser!"};
		}
	}

	/**
	 * Destuctor of the ScopedExpatXmlParser, frees the XML parser instance.
	 */
	~ScopedExpatXmlParser()
	{
		if (parser) {
			XML_ParserFree(parser);
			parser = nullptr;
		}
	}

	/**
	 * Returns the XML_Parser pointer.
	 */
	XML_Parser operator&() { return parser; }
};

/* Adapter Expat -> ParserStack */

static SourceLocation syncLoggerPosition(XML_Parser p, size_t len = 0)
{
	// Fetch the parser stack and the associated user data
	XMLUserData *userData = static_cast<XMLUserData *>(XML_GetUserData(p));
	ParserStack *stack = userData->stack;

	// Fetch the current location in the XML file
	size_t offs = XML_GetCurrentByteIndex(p);

	// Build the source location and update the default location of the
	// current
	// logger instance
	SourceLocation loc{stack->getContext().getSourceId(), offs, offs + len};
	stack->getContext().getLogger().setDefaultLocation(loc);
	return loc;
}

enum class XMLAttributeState {
	IN_TAG_NAME,
	SEARCH_ATTR,
	IN_ATTR_NAME,
	HAS_ATTR_NAME,
	HAS_ATTR_EQUALS,
	IN_ATTR_DATA
};

static std::map<std::string, SourceLocation> reconstructXMLAttributeOffsets(
    CharReader &reader, SourceLocation location)
{
	std::map<std::string, SourceLocation> res;

	// Fork the reader, we don't want to mess up the XML parsing process, do we?
	CharReaderFork readerFork = reader.fork();

	// Move the read cursor to the start location, abort if this does not work
	size_t offs = location.getStart();
	if (!location.isValid() || offs != readerFork.seek(offs)) {
		return res;
	}

	// Now all we need to do is to implement one half of an XML parser. As this
	// is inherently complicated we'll totaly fail at it. Don't care. All we
	// want to get is those darn offsets for pretty error messages... (and we
	// can assume the XML is valid as it was already read by expat)
	XMLAttributeState state = XMLAttributeState::IN_TAG_NAME;
	char c;
	std::stringstream attrName;
	while (readerFork.read(c)) {
		// Abort at the end of the tag
		if (c == '>' && state != XMLAttributeState::IN_ATTR_DATA) {
			return res;
		}

		// One state machine to rule them all, one state machine to find them,
		// One state machine to bring them all and in the darkness bind them
		// (the byte offsets)
		switch (state) {
			case XMLAttributeState::IN_TAG_NAME:
				if (Utils::isWhitespace(c)) {
					state = XMLAttributeState::SEARCH_ATTR;
				}
				break;
			case XMLAttributeState::SEARCH_ATTR:
				if (!Utils::isWhitespace(c)) {
					state = XMLAttributeState::IN_ATTR_NAME;
					attrName << c;
				}
				break;
			case XMLAttributeState::IN_ATTR_NAME:
				if (Utils::isWhitespace(c)) {
					state = XMLAttributeState::HAS_ATTR_NAME;
				} else if (c == '=') {
					state = XMLAttributeState::HAS_ATTR_EQUALS;
				} else {
					attrName << c;
				}
				break;
			case XMLAttributeState::HAS_ATTR_NAME:
				if (!Utils::isWhitespace(c)) {
					if (c == '=') {
						state = XMLAttributeState::HAS_ATTR_EQUALS;
						break;
					}
					// Well, this is a strange XML file... We expected to
					// see a '=' here! Try to continue with the
					// "HAS_ATTR_EQUALS" state as this state will hopefully
					// inlcude some error recovery
				} else {
					// Skip whitespace here
					break;
				}
			// Fallthrough
			case XMLAttributeState::HAS_ATTR_EQUALS:
				if (!Utils::isWhitespace(c)) {
					if (c == '"') {
						// Here we are! We have found the beginning of an
						// attribute. Let's quickly lock the current offset away
						// in the result map
						res.emplace(attrName.str(),
						            SourceLocation{reader.getSourceId(),
						                           readerFork.getOffset()});
						attrName.str(std::string{});
						state = XMLAttributeState::IN_ATTR_DATA;
					} else {
						// No, this XML file is not well formed. Assume we're in
						// an attribute name once again
						attrName.str(std::string{&c, 1});
						state = XMLAttributeState::IN_ATTR_NAME;
					}
				}
				break;
			case XMLAttributeState::IN_ATTR_DATA:
				if (c == '"') {
					// We're at the end of the attribute data, start anew
					state = XMLAttributeState::SEARCH_ATTR;
				}
				break;
		}
	}
	return res;
}

static void xmlStartElementHandler(void *p, const XML_Char *name,
                                   const XML_Char **attrs)
{
	XML_Parser parser = static_cast<XML_Parser>(p);
	XMLUserData *userData = static_cast<XMLUserData *>(XML_GetUserData(p));
	ParserStack *stack = userData->stack;

	SourceLocation loc = syncLoggerPosition(parser);

	// Read the argument locations -- this is only a stupid and slow hack,
	// but it is necessary, as expat doesn't give use the byte offset of the
	// arguments.
	std::map<std::string, SourceLocation> offs =
	    reconstructXMLAttributeOffsets(*userData->reader, loc);

	// Assemble the arguments
	Variant::mapType args;
	const XML_Char **attr = attrs;
	while (*attr) {
		// Convert the C string to a std::string
		const std::string key{*(attr++)};

		// Search the location of the key
		SourceLocation keyLoc;
		auto it = offs.find(key);
		if (it != offs.end()) {
			keyLoc = it->second;
		}

		// Parse the string, pass the location of the key
		std::pair<bool, Variant> value = VariantReader::parseGenericString(
		    *(attr++), stack->getContext().getLogger(), keyLoc.getSourceId(),
		    keyLoc.getStart());
		args.emplace(key, value.second);
	}

	// Call the start function
	std::string nameStr(name);
	if (nameStr != "ousia" || userData->depth > 0) {
		stack->start(std::string(name), args, loc);
	}

	// Increment the current depth
	userData->depth++;
}

static void xmlEndElementHandler(void *p, const XML_Char *name)
{
	XML_Parser parser = static_cast<XML_Parser>(p);
	XMLUserData *userData = static_cast<XMLUserData *>(XML_GetUserData(p));
	ParserStack *stack = userData->stack;

	syncLoggerPosition(parser);

	// Decrement the current depth
	userData->depth--;

	// Call the end function
	std::string nameStr(name);
	if (nameStr != "ousia" || userData->depth > 0) {
		stack->end();
	}
}

static void xmlCharacterDataHandler(void *p, const XML_Char *s, int len)
{
	XML_Parser parser = static_cast<XML_Parser>(p);
	XMLUserData *userData = static_cast<XMLUserData *>(XML_GetUserData(p));
	ParserStack *stack = userData->stack;

	size_t ulen = len > 0 ? static_cast<size_t>(len) : 0;
	syncLoggerPosition(parser, ulen);
	const std::string data = Utils::trim(std::string{s, ulen});
	if (!data.empty()) {
		stack->data(data);
	}
}

/* Class XmlParser */

void XmlParser::doParse(CharReader &reader, ParserContext &ctx)
{
	// Create the parser object
	ScopedExpatXmlParser p{"UTF-8"};

	// Create the parser stack instance, if we're starting on a non-empty scope,
	// try to deduce the parser state
	ParserStack stack(ctx, ParserStates::XmlStates);
	if (!ctx.getScope().isEmpty()) {
		if (!stack.deduceState()) {
			return;
		}
	}

	// Pass the reference to the ParserStack to the XML handler
	XMLUserData data(&stack, &reader);
	XML_SetUserData(&p, &data);
	XML_UseParserAsHandlerArg(&p);

	// Set the callback functions
	XML_SetStartElementHandler(&p, xmlStartElementHandler);
	XML_SetEndElementHandler(&p, xmlEndElementHandler);
	XML_SetCharacterDataHandler(&p, xmlCharacterDataHandler);

	// Feed data into expat while there is data to process
	constexpr size_t BUFFER_SIZE = 64 * 1024;
	while (true) {
		// Fetch a buffer from expat for the input data
		char *buf = static_cast<char *>(XML_GetBuffer(&p, BUFFER_SIZE));
		if (!buf) {
			throw LoggableException{
			    "Internal error: XML parser out of memory!"};
		}

		// Read into the buffer
		size_t bytesRead = reader.readRaw(buf, BUFFER_SIZE);

		// Parse the data and handle any XML error
		if (!XML_ParseBuffer(&p, bytesRead, bytesRead == 0)) {
			// Fetch the xml parser byte offset
			size_t offs = XML_GetCurrentByteIndex(&p);

			// Throw a corresponding exception
			XML_Error code = XML_GetErrorCode(&p);
			std::string msg = std::string{XML_ErrorString(code)};
			throw LoggableException{"XML: " + msg,
			                        SourceLocation{ctx.getSourceId(), offs}};
		}

		// Abort once there are no more bytes in the stream
		if (bytesRead == 0) {
			break;
		}
	}
}
}
<|MERGE_RESOLUTION|>--- conflicted
+++ resolved
@@ -77,8 +77,7 @@
 
 class DocumentField : public Node {
 public:
-	DocumentField(Manager &mgr, std::string name, Handle<Node> parent,
-	              Handle<FieldDescriptor> descriptor)
+	DocumentField(Manager &mgr, std::string name, Handle<Node> parent)
 	    : Node(mgr, name, parent)
 	{
 	}
@@ -93,7 +92,7 @@
 public:
 	using Handler::Handler;
 
-	void preamble(Hanlde<Node> parentNode, std::string &fieldName,
+	void preamble(Handle<Node> parentNode, std::string &fieldName,
 	              DocumentEntity *&parent, bool &inField)
 	{
 		// check if the parent in the structure tree was an explicit field
@@ -690,14 +689,9 @@
 		// resolve the parent, create the declared field and add the declared
 		// StructuredClass as child to it.
 		scope().resolve<Descriptor>(
-<<<<<<< HEAD
 		    parentNameNode->getName(), strct, logger(),
-		    [&type, &name, &optional](Handle<Node> parent, Handle<Node> strct,
-=======
-		    dummy->getName(), strct, logger(),
 		    [type, name, optional](Handle<Node> parent, Handle<Node> strct,
->>>>>>> b211c02c
-		                              Logger &logger) {
+		                           Logger &logger) {
 			    if (parent != nullptr) {
 				    Rooted<FieldDescriptor> field =
 				        parent.cast<Descriptor>()->createFieldDescriptor(
@@ -731,15 +725,10 @@
 
 		// resolve the parent, get the referenced field and add the declared
 		// StructuredClass as child to it.
-<<<<<<< HEAD
 		scope().resolve<Descriptor>(parentNameNode->getName(), strct, logger(),
-		                            [&name, &loc](Handle<Node> parent,
-=======
-		scope().resolve<Descriptor>(dummy->getName(), strct, logger(),
 		                            [name, loc](Handle<Node> parent,
->>>>>>> b211c02c
-		                                          Handle<Node> strct,
-		                                          Logger &logger) {
+		                                        Handle<Node> strct,
+		                                        Logger &logger) {
 			if (parent != nullptr) {
 				auto res = parent.cast<Descriptor>()->resolve(
 				    RttiTypes::FieldDescriptor, name);
@@ -871,8 +860,15 @@
         .parent(&None)
         .createdNodeType(&RttiTypes::Document)
         .elementHandler(DocumentHandler::create)
-        .childHandler(DocumentChildHandler::create)
         .arguments({Argument::String("name", "")});
+
+static const ParserState DocumentChild =
+    ParserStateBuilder()
+        .parent(&Document)
+        .createdNodeTypes({&RttiTypes::StructureNode,
+                           &RttiTypes::AnnotationEntity,
+                           &RttiTypes::DocumentField})
+        .elementHandler(DocumentChildHandler::create);
 
 /* Domain states */
 static const ParserState Domain = ParserStateBuilder()
@@ -1027,6 +1023,7 @@
 
 static const std::multimap<std::string, const ParserState *> XmlStates{
     {"document", &Document},
+    {"*", &DocumentChild},
     {"domain", &Domain},
     {"struct", &DomainStruct},
     {"annotation", &DomainAnnotation},
