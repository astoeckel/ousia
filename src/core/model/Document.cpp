/*
    Ousía
    Copyright (C) 2014, 2015  Benjamin Paaßen, Andreas Stöckel

    This program is free software: you can redistribute it and/or modify
    it under the terms of the GNU General Public License as published by
    the Free Software Foundation, either version 3 of the License, or
    (at your option) any later version.

    This program is distributed in the hope that it will be useful,
    but WITHOUT ANY WARRANTY; without even the implied warranty of
    MERCHANTABILITY or FITNESS FOR A PARTICULAR PURPOSE.  See the
    GNU General Public License for more details.

    You should have received a copy of the GNU General Public License
    along with this program.  If not, see <http://www.gnu.org/licenses/>.
*/

#include "Document.hpp"

#include <core/common/Exceptions.hpp>
#include <core/common/Rtti.hpp>

namespace ousia {
namespace model {

int DocumentEntity::getFieldDescriptorIndex(const std::string &fieldName)
{
	const NodeVector<FieldDescriptor> &fds = descriptor->getFieldDescriptors();
	unsigned int f = 0;

	// look if we have an empty name.
	if (fieldName == "") {
		// in that case we look for a default field.
		// First: Do we only have one field?
		if (fds.size() == 1) {
			// if so we return that one.
			return f;
		}
		// Second: Do we have a TREE field?
		for (auto &fd : fds) {
			if (fd->getFieldType() == FieldDescriptor::FieldType::TREE) {
				return f;
			}
			f++;
		}
	} else {
		// otherwise we return the FieldDescriptor with the correct name (if
		// such a descriptor exists).
		for (auto &fd : fds) {
			if (fd->getName() == fieldName) {
				return f;
			}
			f++;
		}
	}
	return -1;
}

NodeVector<StructuredEntity> &DocumentEntity::getField(
    const std::string &fieldName)
{
	int f = getFieldDescriptorIndex(fieldName);
	if (f < 0) {
		throw OusiaException("No field for the given name exists!");
	}
	return fields[f];
}

NodeVector<StructuredEntity> &DocumentEntity::getField(
    Handle<FieldDescriptor> fieldDescriptor)
{
	if (fieldDescriptor.isNull()) {
		throw OusiaException("The given FieldDescriptor handle is null!");
	}
	const NodeVector<FieldDescriptor> &fds = descriptor->getFieldDescriptors();
	int f = 0;
	for (auto &fd : fds) {
		if (fd->getName() == fieldDescriptor->getName() &&
		    fd->getFieldType() == fieldDescriptor->getFieldType()) {
			return fields[f];
		}
		f++;
	}
	throw OusiaException(
	    "The given FieldDescriptor is not specified in the Descriptor of this "
	    "node.");
}

static Rooted<StructuredClass> resolveDescriptor(
    std::vector<Handle<Domain>> domains, const std::string &className)
{
	// iterate over all domains.
	for (auto &d : domains) {
		// use the actual resolve method.
		std::vector<ResolutionResult> resolved = d->resolve(className, typeOf<StructuredClass>());
		// if we don't find anything, continue.
		if (resolved.size() == 0) {
			continue;
		}
		// Otherwise take the first valid result.
		for (auto &r : resolved) {
<<<<<<< HEAD
			return r.node.cast<StructuredClass>();
=======
			if (r->isa(typeOf<StructuredClass>())) {
				return r.cast<StructuredClass>();
			}
>>>>>>> 4ec16559
		}
	}
	return {nullptr};
}

Rooted<StructuredEntity> StructuredEntity::buildRootEntity(
    Handle<Document> document, std::vector<Handle<Domain>> domains,
    const std::string &className, Variant attributes, std::string name)
{
	// If the parent is not set, we can not build the entity.
	if (document == nullptr) {
		return {nullptr};
	}
	// If we can not find the correct descriptor, we can not build the entity
	// either.
	Rooted<StructuredClass> descriptor = resolveDescriptor(domains, className);
	if (descriptor == nullptr) {
		return {nullptr};
	}
	// Then construct the StructuredEntity itself.
	Rooted<StructuredEntity> root{
	    new StructuredEntity(document->getManager(), document, descriptor,
	                         attributes, std::move(name))};
	// append it to the document.
	document->setRoot(root);
	// and return it.
	return root;
}

Rooted<StructuredEntity> StructuredEntity::buildEntity(
    Handle<DocumentEntity> parent, std::vector<Handle<Domain>> domains,
    const std::string &className, const std::string &fieldName,
    Variant attributes, std::string name)
{
	// If the parent is not set, we can not build the entity.
	if (parent == nullptr) {
		return {nullptr};
	}
	// If we can not find the correct descriptor, we can not build the entity
	// either.
	Rooted<StructuredClass> descriptor = resolveDescriptor(domains, className);
	if (descriptor == nullptr) {
		return {nullptr};
	}
	// Then construct the StructuredEntity itself.
	Rooted<StructuredEntity> entity{new StructuredEntity(
	    parent->getManager(), parent, descriptor, attributes, std::move(name))};
	// if the field does not exist, return null handle as well.
	if (!parent->hasField(fieldName)) {
		return {nullptr};
	}
	// append the new entity to the right field.
	if (!parent->hasField(fieldName)) {
		return {nullptr};
	}
	NodeVector<StructuredEntity> &field = parent->getField(fieldName);
	field.push_back(entity);

	// and return it.
	return entity;
}

Rooted<DocumentPrimitive> DocumentPrimitive::buildEntity(
    Handle<DocumentEntity> parent, Variant content,
    const std::string &fieldName)
{
	// If the parent is not set, we can not build the entity.
	if (parent == nullptr) {
		return {nullptr};
	}
	// Then construct the StructuredEntity itself.
	Rooted<DocumentPrimitive> entity{
	    new DocumentPrimitive(parent->getManager(), parent, content)};
	// if the field does not exist, return null handle as well.
	if (!parent->hasField(fieldName)) {
		return {nullptr};
	}
	// append the new entity to the right field.
	if (!parent->hasField(fieldName)) {
		return {nullptr};
	}
	NodeVector<StructuredEntity> &field = parent->getField(fieldName);
	field.push_back(entity);
	// and return it.
	return entity;
}

Rooted<AnnotationEntity::Anchor> AnnotationEntity::buildAnchor(
    Handle<DocumentEntity> parent, std::string id, const std::string &fieldName)
{
	// If the parent is not set, we can not build the anchor.
	if (parent == nullptr) {
		return {nullptr};
	}
	// Then construct the Anchor itself
	Rooted<Anchor> anchor{
	    new AnnotationEntity::Anchor(parent->getManager(), parent, id)};
	// append the new entity to the right field.
	if (!parent->hasField(fieldName)) {
		return {nullptr};
	}
	NodeVector<StructuredEntity> &field = parent->getField(fieldName);
	field.push_back(anchor);
	// and return it.
	return anchor;
}

Rooted<AnnotationEntity> AnnotationEntity::buildEntity(
    Handle<Document> parent, std::vector<Handle<Domain>> domains,
    const std::string &className, Handle<AnnotationEntity::Anchor> start,
    Handle<AnnotationEntity::Anchor> end, Variant attributes, std::string name)
{
	// If the parent is not set, we can not build the AnnotationEntity.
	if (parent == nullptr) {
		return {nullptr};
	}
	// If we can not find the correct descriptor, we can not build the entity
	// either.
	Rooted<StructuredClass> descriptor = resolveDescriptor(domains, className);
	if (descriptor == nullptr) {
		return {nullptr};
	}
	// Then construct the AnnotationEntity itself
	Rooted<AnnotationEntity> anno{
	    new AnnotationEntity(parent->getManager(), parent, descriptor,
	                         attributes, start, end, name)};
	// append the new entity to the document
	parent->getAnnotations().push_back(anno);
	// and return it.
	return anno;
}

/* Type registrations */
}

namespace RttiTypes {
const Rtti<model::DocumentEntity> DocumentEntity =
    RttiBuilder("DocumentEntity").parent(&Node);
const Rtti<model::Document> Document =
    RttiBuilder("Document").parent(&Node).composedOf(
        {&AnnotationEntity, &StructuredEntity});
const Rtti<model::AnnotationEntity> AnnotationEntity =
    RttiBuilder("AnnotationEntity").parent(&DocumentEntity).composedOf(
        &StructuredEntity);
const Rtti<model::StructuredEntity> StructuredEntity =
    RttiBuilder("StructuredEntity").parent(&DocumentEntity).composedOf(
        {&StructuredEntity, &Anchor, &DocumentPrimitive});
const Rtti<model::DocumentPrimitive> DocumentPrimitive =
    RttiBuilder("DocumentPrimitive").parent(&StructuredEntity);
const Rtti<model::AnnotationEntity::Anchor> Anchor =
    RttiBuilder("Anchor").parent(&StructuredEntity);
}
}
<|MERGE_RESOLUTION|>--- conflicted
+++ resolved
@@ -100,13 +100,7 @@
 		}
 		// Otherwise take the first valid result.
 		for (auto &r : resolved) {
-<<<<<<< HEAD
 			return r.node.cast<StructuredClass>();
-=======
-			if (r->isa(typeOf<StructuredClass>())) {
-				return r.cast<StructuredClass>();
-			}
->>>>>>> 4ec16559
 		}
 	}
 	return {nullptr};
