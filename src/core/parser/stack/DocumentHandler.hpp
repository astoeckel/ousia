--- conflicted
+++ resolved
@@ -100,11 +100,6 @@
 	void preamble(Handle<Node> parentNode, std::string &fieldName,
 	              DocumentEntity *&parent, bool &inField);
 
-<<<<<<< HEAD
-	std::pair<bool, Variant> convertData(Handle<FieldDescriptor> field,
-	                                     Logger &logger,
-	                                     const std::string &data);
-=======
 	/**
 	 * Constructs all structured entites along the given path and inserts them
 	 * into the document graph.
@@ -129,7 +124,6 @@
 	 */
 	bool convertData(Handle<FieldDescriptor> field, Variant &data,
 	                 Logger &logger);
->>>>>>> 40f4666c
 
 public:
 	using StaticHandler::StaticHandler;
