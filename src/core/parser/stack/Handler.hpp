/*
    Ousía
    Copyright (C) 2014  Benjamin Paaßen, Andreas Stöckel

    This program is free software: you can redistribute it and/or modify
    it under the terms of the GNU General Public License as published by
    the Free Software Foundation, either version 3 of the License, or
    (at your option) any later version.

    This program is distributed in the hope that it will be useful,
    but WITHOUT ANY WARRANTY; without even the implied warranty of
    MERCHANTABILITY or FITNESS FOR A PARTICULAR PURPOSE.  See the
    GNU General Public License for more details.

    You should have received a copy of the GNU General Public License
    along with this program.  If not, see <http://www.gnu.org/licenses/>.
*/

#ifndef _OUSIA_PARSER_STACK_HANDLER_HPP_
#define _OUSIA_PARSER_STACK_HANDLER_HPP_

#include <string>

#include <core/common/Location.hpp>
#include <core/common/Variant.hpp>
#include <core/common/Whitespace.hpp>
<<<<<<< HEAD
#include <core/common/Token.hpp>
#include <core/model/Node.hpp>
=======
#include <core/model/Syntax.hpp>
>>>>>>> 24c7a8d1

namespace ousia {

// Forward declarations
class ParserScope;
class ParserContext;
class Logger;
class TokenizedData;
class Variant;

namespace parser_stack {

// More forward declarations
class HandlerCallbacks;
class State;

/**
 * Class collecting all the data that is being passed to a Handler
 * instance.
 */
class HandlerData {
public:
	/**
	 * Reference to the ParserContext instance that should be used to resolve
	 * references to nodes in the Graph.
	 */
	ParserContext &ctx;

	/**
	 * Reference at a class implementing the HandlerCallbacks interface, used
	 * for modifying the behaviour of the parser (like registering tokens,
	 * setting the data type or changing the whitespace handling mode).
	 */
	HandlerCallbacks &callbacks;

	/**
	 * Contains the current state of the state machine.
	 */
	const State &state;

	/**
	 * Current source code location.
	 */
	SourceLocation location;

	/**
	 * Constructor of the HandlerData class.
	 *
	 * @param ctx is the parser context the handler should be executed in.
	 * @param callbacks is an instance of Callbacks used to notify
	 * the parser about certain state changes.
	 * @param state is the state this handler was called for.
	 * @param location is the location at which the handler is created.
	 */
	HandlerData(ParserContext &ctx, HandlerCallbacks &callbacks,
	            const State &state, const SourceLocation &location);
};

/**
 * The Handler class provides a context for handling a generic stack element.
 * It has to beoverridden and registered in the StateStack class to form
 * handlers for concrete XML tags.
 */
class Handler {
private:
	/**
	 * Structure containing the internal handler data.
	 */
	const HandlerData handlerData;

	/**
	 * Reference at the current logger. If not nullptr, this will override the
	 * logger from the ParserContext specified in the handlerData.
	 */
	Logger *internalLogger;

protected:
	/**
	 * Constructor of the Handler class.
	 *
	 * @param data is a structure containing all data being passed to the
	 * handler.
	 */
	Handler(const HandlerData &handlerData);

	/**
	 * Returns a reference at the ParserContext.
	 *
	 * @return a reference at the ParserContext.
	 */
	ParserContext &context();

	/**
	 * Returns a reference at the ParserScope instance.
	 *
	 * @return a reference at the ParserScope instance.
	 */
	ParserScope &scope();

	/**
	 * Returns a reference at the Manager instance which manages all nodes.
	 *
	 * @return a referance at the Manager instance.
	 */
	Manager &manager();

	/**
	 * Returns a reference at the Logger instance used for logging error
	 * messages.
	 *
	 * @return a reference at the Logger instance.
	 */
	Logger &logger();

	/**
	 * Returns the location of the element in the source file, for which this
	 * Handler was created.
	 *
	 * @return the location of the Handler in the source file.
	 */
	const SourceLocation &location() const;

	/**
	 * Calls the corresponding function in the HandlerCallbacks instance. This
	 * method registers the given tokens as tokens that are generally available,
	 * tokens must be explicitly enabled using the "pushTokens" and "popTokens"
	 * method. Tokens that have not been registered are not guaranteed to be
	 * reported (except for special tokens, these do not have to be registerd).
	 *
	 * @param token is the token string that should be made available.
	 * @return the TokenId that will be used to refer to the token.
	 */
	TokenId registerToken(const std::string &token);

	/**
	 * Calls the corresponding function in the HandlerCallbacks instance. This
	 * method unregisters the given token. Note that for a token to be no longer
	 * reported, this function has to be called as many times as registerToken()
	 * for the corresponding token.
	 *
	 * @param id is the id of the Token that should be unregistered.
	 */
	void unregisterToken(TokenId id);

	/**
	 * Pushes a list of TokenSyntaxDescriptor instances onto the internal stack.
	 * The tokens described in the token list are the tokens that are currently
	 * enabled.
	 *
	 * @param tokens is a list of TokenSyntaxDescriptor instances that should be
	 * stored on the stack.
	 */
	void pushTokens(const std::vector<SyntaxDescriptor> &tokens);

	/**
	 * Calls the corresponding function in the HandlerCallbacks instance.
	 * Removes the previously pushed list of tokens from the stack.
	 */
	void popTokens();

	/**
	 * Calls the corresponding method in the HandlerCallbacks instance. Reads a
	 * string variant form the current input stream. This function must be
	 * called from the data() method.
	 *
	 * @return a string variant containing the current text data. The return
	 * value depends on the currently set whitespace mode and the tokens that
	 * were enabled using the enableTokens callback method.
	 */
	Variant readData();

	/**
	 * Calls the corresponding function in the Callbacks instance. Sets the
	 * whitespace mode that specifies how string data should be processed. The
	 * calls to this function are placed on a stack by the underlying Stack
	 * class. This function should be called from the "fieldStart" callback and
	 * the "start" callback. If no whitespace mode is pushed in the "start"
	 * method the whitespace mode "TRIM" is implicitly assumed.
	 *
	 * @param whitespaceMode specifies one of the three WhitespaceMode constants
	 * PRESERVE, TRIM or COLLAPSE.
	 */
	//	void pushWhitespaceMode(WhitespaceMode whitespaceMode);

	/**
	 * Pops a previously pushed whitespace mode. Calls to this function should
	 * occur in the "end" callback and the "fieldEnd" callback. This function
	 * can only undo pushs that were performed by the pushWhitespaceMode()
	 * method of the same handler.
	 */
	//	void popWhitespaceMode();

public:
	/**
	 * Enum representing the type of the annotation a Handle instance handles.
	 * It may either handle the start of an annotation or the end of an
	 * annotation.
	 */
	enum class AnnotationType { START, END };

	/**
	 * Enum type representing the possible outcomes of the endToken() method.
	 */
	enum class EndTokenResult { ENDED_THIS, ENDED_HIDDEN, ENDED_NONE };

	/**
	 * Virtual destructor.
	 */
	virtual ~Handler();

	/**
	 * Reference at the State descriptor for which this Handler was created.
	 *
	 * @return a const reference at the constructing State descriptor.
	 */
	const State &getState() const;

	/**
	 * Sets the internal logger to the given logger instance.
	 *
	 * @param logger is the Logger instance to which the logger should be set.
	 */
	void setLogger(Logger &logger);

	/**
	 * Resets the logger instance to the logger instance provided in the
	 * ParserContext.
	 */
	void resetLogger();

	/**
	 * Returns the location of the element in the source file, for which this
	 * Handler was created.
	 *
	 * @return the location of the Handler in the source file.
	 */
	const SourceLocation &getLocation() const;

	/**
	 * Called whenever the handler should handle the start of a command. This
	 * method (or any other of the "start" methods) is called exactly once,
	 * after the constructor.
	 *
	 * @param name is the name of the command that is started here.
	 * @param args is a map from strings to variants (argument name and value).
	 * @return true if the handler was successful in starting an element with
	 * the given name represents, false otherwise.
	 */
	virtual bool startCommand(const std::string &commandName,
	                          Variant::mapType &args) = 0;

	/**
	 * Called whenever the handler should handle the start of an annotation.
	 * This method (or any other of the "start" methods) is called exactly once,
	 * after the constructor. This method is only called if the
	 * "supportsAnnotations" flag of the State instance referencing this Handler
	 * is set to true.
	 *
	 * @param name is the name of the annotation that is started here.
	 * @param args is a map from strings to variants (argument name and value).
	 * @param type specifies whether this handler should handle the start of an
	 * annotation or the end of an annotation.
	 */
	virtual bool startAnnotation(const std::string &name,
	                             Variant::mapType &args,
	                             AnnotationType annotationType) = 0;

	/**
	 * Called whenever the handler should handle the start of a token. This
	 * method (or any other of the "start" methods) is called exactly once,
	 * after the constructor. This method is only called if the "supportsTokens"
	 * flag of the State instance referencing this Handler is set to true.
	 *
	 * @param token is the Token for which the handler should be started.
	 * @param node is the node for which this token was registered.
	 */
	virtual bool startToken(const Token &token, Handle<Node> node) = 0;

	/**
	 * Called whenever a token is marked as "end" token and this handler happens
	 * to be the currently active handler. This operation may have three
	 * outcomes:
	 * <ol>
	 *   <li>The token marks the end of the complete handler and the calling
	 *   code should call the "end" method.</li>
	 *   <li>The token marks the end of some element that is unknown the calling
	 *   code. So the operation itself was a success, but the calling code
	 *   should not call the "end" method.
	 *   <li>The token did not anything in this context. Basically this shuold
	 *   never happen, but who knows.</li>
	 * </ol>
	 *
	 * @param id is the Token for which the handler should be started.
	 * @param node is the node for which this token was registered.
	 */
	virtual EndTokenResult endToken(const Token &token, Handle<Node> node) = 0;

	/**
	 * Called before the command for which this handler is defined ends (is
	 * forever removed from the stack).
	 */
	virtual void end() = 0;

	/**
	 * Called when a new field starts, while the handler is active. This
	 * function should return true if the field is supported, false otherwise.
	 * No error should be logged if the field cannot be started, the caller will
	 * take care of that (since it is always valid to start a default field,
	 * even though the corresponding structure does not have a field, as long as
	 * no data is fed into the field).
	 *
	 * @param isDefault is set to true if the field that is being started is the
	 * default/tree field. The handler should set the value of this variable to
	 * true if the referenced field is indeed the default field.
	 * @param fieldIdx is the numerical index of the field.
	 */
	virtual bool fieldStart(bool &isDefault, size_t fieldIdx) = 0;

	/**
	 * Called when a previously opened field ends, while the handler is active.
	 * Note that a "fieldStart" and "fieldEnd" are always called alternately.
	 */
	virtual void fieldEnd() = 0;

	/**
	 * Called whenever raw data (int the form of a string) is available for the
	 * Handler instance. Should return true if the data could be handled, false
	 * otherwise. The actual data variant must be retrieved using the "text()"
	 * callback.
	 *
	 * @return true if the data could be handled, false otherwise.
	 */
	virtual bool data() = 0;
};

/**
 * HandlerConstructor is a function pointer type used to create concrete
 * instances of the Handler class.
 *
 * @param handlerData is the data that should be passed to the new handler
 * instance.
 * @return a newly created handler instance.
 */
using HandlerConstructor = Handler *(*)(const HandlerData &handlerData);

/**
 * The EmptyHandler class is used in case no element handler is specified in
 * the State descriptor. It just accepts all data and does nothing.
 */
class EmptyHandler : public Handler {
protected:
	using Handler::Handler;

public:
	bool startCommand(const std::string &commandName,
	                  Variant::mapType &args) override;
	bool startAnnotation(const std::string &name, Variant::mapType &args,
	                     AnnotationType annotationType) override;
	bool startToken(const Token &token, Handle<Node> node) override;
	EndTokenResult endToken(const Token &token, Handle<Node> node) override;
	void end() override;
	bool fieldStart(bool &isDefault, size_t fieldIdx) override;
	void fieldEnd() override;
	bool data() override;

	/**
	 * Creates an instance of the EmptyHandler class.
	 */
	static Handler *create(const HandlerData &handlerData);
};

/**
 * The StaticHandler class is used to handle predifined commands which do
 * neither support annotations, nor multiple fields. Child classes can decide
 * whether a single data field should be used.
 */
class StaticHandler : public Handler {
protected:
	using Handler::Handler;

public:
	bool startCommand(const std::string &commandName,
	                  Variant::mapType &args) override;
	bool startAnnotation(const std::string &name, Variant::mapType &args,
	                     AnnotationType annotationType) override;
	bool startToken(const Token &token, Handle<Node> node) override;
	EndTokenResult endToken(const Token &token, Handle<Node> node) override;
	void end() override;
	bool fieldStart(bool &isDefault, size_t fieldIdx) override;
	void fieldEnd() override;
	bool data() override;
};

/**
 * The StaticFieldHandler class is used to handle predifined commands which do
 * neither support annotations, nor multiple fields. Additionally, it captures a
 * data entry from a single default field.
 */
class StaticFieldHandler : public StaticHandler {
private:
	/**
	 * Set to the name of the data argument that should be used instead of the
	 * data field, if no data field is given.
	 */
	std::string argName;

	/**
	 * Set to true, once the "doHandle" function has been called.
	 */
	bool handled;

	/**
	 * Map containing the arguments given in the start function.
	 */
	Variant::mapType args;

protected:
	/**
	 * Constructor of the StaticFieldHandler class.
	 *
	 * @param handlerData is a structure containing the internal data that
	 * should be stored inside the handler.
	 * @param name of the data argument that -- if present -- should be used
	 * instead of the data field. If empty, data is not captured from the
	 * arguments. If both, data in the data field and the argument, are given,
	 * this results in an error.
	 */
	StaticFieldHandler(const HandlerData &handlerData,
	                   const std::string &argName);

	/**
	 * Function that should be overriden in order to handle the field data and
	 * the other arguments. This function is not called if no data was given.
	 *
	 * @param fieldData is the captured field data.
	 * @param args are the arguments that were given in the "start" function.
	 */
	virtual void doHandle(const Variant &fieldData, Variant::mapType &args) = 0;

public:
	bool startCommand(const std::string &commandName,
	                  Variant::mapType &args) override;
	bool data() override;
	void end() override;
};
}
}

#endif /* _OUSIA_PARSER_STACK_HANDLER_HPP_ */
<|MERGE_RESOLUTION|>--- conflicted
+++ resolved
@@ -1,6 +1,6 @@
 /*
     Ousía
-    Copyright (C) 2014  Benjamin Paaßen, Andreas Stöckel
+    Copyright (C) 2014, 2015 Benjamin Paaßen, Andreas Stöckel
 
     This program is free software: you can redistribute it and/or modify
     it under the terms of the GNU General Public License as published by
@@ -16,6 +16,15 @@
     along with this program.  If not, see <http://www.gnu.org/licenses/>.
 */
 
+/**
+ * @file Handler.hpp
+ *
+ * Contains the definition of the Handler class, used for representing Handlers
+ * for certain syntactic elements.
+ *
+ * @author Andreas Stöckel (astoecke@techfak.uni-bielefeld.de)
+ */
+
 #ifndef _OUSIA_PARSER_STACK_HANDLER_HPP_
 #define _OUSIA_PARSER_STACK_HANDLER_HPP_
 
@@ -24,12 +33,9 @@
 #include <core/common/Location.hpp>
 #include <core/common/Variant.hpp>
 #include <core/common/Whitespace.hpp>
-<<<<<<< HEAD
 #include <core/common/Token.hpp>
 #include <core/model/Node.hpp>
-=======
 #include <core/model/Syntax.hpp>
->>>>>>> 24c7a8d1
 
 namespace ousia {
 
@@ -47,6 +53,13 @@
 class State;
 
 /**
+ * Enum describing the type of the Handler instance -- a document handler may
+ * be created for handling a simple command, a token or an annotation start and
+ * end.
+ */
+enum class HandlerType { COMMAND, ANNOTATION_START, ANNOTATION_END, TOKEN };
+
+/**
  * Class collecting all the data that is being passed to a Handler
  * instance.
  */
@@ -71,9 +84,16 @@
 	const State &state;
 
 	/**
-	 * Current source code location.
-	 */
-	SourceLocation location;
+	 * Token containing the name of the command that is being handled, the
+	 * location of the element in the source code or the token id of the token
+	 * that is being handled.
+	 */
+	Token token;
+
+	/**
+	 * Type describing for which purpose the HandlerData instance was created.
+	 */
+	HandlerType type;
 
 	/**
 	 * Constructor of the HandlerData class.
@@ -82,10 +102,12 @@
 	 * @param callbacks is an instance of Callbacks used to notify
 	 * the parser about certain state changes.
 	 * @param state is the state this handler was called for.
-	 * @param location is the location at which the handler is created.
+	 * @param token contains name, token id and location of the command that is
+	 * being handled.
+	 * @param type describes the purpose of the Handler instance at hand.
 	 */
 	HandlerData(ParserContext &ctx, HandlerCallbacks &callbacks,
-	            const State &state, const SourceLocation &location);
+	            const State &state, const Token &token, HandlerType type);
 };
 
 /**
@@ -114,43 +136,6 @@
 	 * handler.
 	 */
 	Handler(const HandlerData &handlerData);
-
-	/**
-	 * Returns a reference at the ParserContext.
-	 *
-	 * @return a reference at the ParserContext.
-	 */
-	ParserContext &context();
-
-	/**
-	 * Returns a reference at the ParserScope instance.
-	 *
-	 * @return a reference at the ParserScope instance.
-	 */
-	ParserScope &scope();
-
-	/**
-	 * Returns a reference at the Manager instance which manages all nodes.
-	 *
-	 * @return a referance at the Manager instance.
-	 */
-	Manager &manager();
-
-	/**
-	 * Returns a reference at the Logger instance used for logging error
-	 * messages.
-	 *
-	 * @return a reference at the Logger instance.
-	 */
-	Logger &logger();
-
-	/**
-	 * Returns the location of the element in the source file, for which this
-	 * Handler was created.
-	 *
-	 * @return the location of the Handler in the source file.
-	 */
-	const SourceLocation &location() const;
 
 	/**
 	 * Calls the corresponding function in the HandlerCallbacks instance. This
@@ -241,11 +226,84 @@
 	virtual ~Handler();
 
 	/**
-	 * Reference at the State descriptor for which this Handler was created.
+	 * Returns a reference at the ParserContext.
+	 *
+	 * @return a reference at the ParserContext.
+	 */
+	ParserContext &context();
+
+	/**
+	 * Returns a reference at the ParserScope instance.
+	 *
+	 * @return a reference at the ParserScope instance.
+	 */
+	ParserScope &scope();
+
+	/**
+	 * Returns a reference at the Manager instance which manages all nodes.
+	 *
+	 * @return a referance at the Manager instance.
+	 */
+	Manager &manager();
+
+	/**
+	 * Returns a reference at the Logger instance used for logging error
+	 * messages.
+	 *
+	 * @return a reference at the Logger instance.
+	 */
+	Logger &logger();
+
+	/**
+	 * Returns the name of the command or annotation the handler is currently
+	 * handling. In case the command is currently handling a token, the name
+	 * corresponds to the token string sequence.
+	 *
+	 * @return the name of the command or the string sequence of the token that
+	 * is being handled by this handler.
+	 */
+	const std::string &name() const;
+
+	/**
+	 * Returns the token id of the token that is currently being handled by the
+	 * handler. In case the handler currently handles a command or annotation,
+	 * the token id is set to Tokens::Data.
+	 *
+	 * @return the current token id or Tokens::Data if no token is being
+	 * handled.
+	 */
+	TokenId tokenId() const;
+
+	/**
+	 * Returns a reference at the Token instance, containing either the token
+	 * that is currently being handled or the name of the command and annotation
+	 * and their location.
+	 *
+	 * @return a const reference at the internal token instance.
+	 */
+	const Token &token() const;
+
+	/**
+	 * Returns the location of the element in the source file, for which this
+	 * Handler was created.
+	 *
+	 * @return the location of the Handler in the source file.
+	 */
+	const SourceLocation &location() const;
+
+	/**
+	 * Returns the type describing the purpose for which the handler instance
+	 * was created.
+	 */
+	HandlerType type() const;
+
+	/**
+	 * Returns a reference at the State descriptor for which this Handler was
+	 * created.
 	 *
 	 * @return a const reference at the constructing State descriptor.
 	 */
-	const State &getState() const;
+	const State &state() const;
 
 	/**
 	 * Sets the internal logger to the given logger instance.
@@ -271,42 +329,41 @@
 	/**
 	 * Called whenever the handler should handle the start of a command. This
 	 * method (or any other of the "start" methods) is called exactly once,
-	 * after the constructor.
-	 *
-	 * @param name is the name of the command that is started here.
+	 * after the constructor. The name of the command that is started here can
+	 * be accessed using the name() method.
+	 *
 	 * @param args is a map from strings to variants (argument name and value).
 	 * @return true if the handler was successful in starting an element with
 	 * the given name represents, false otherwise.
 	 */
-	virtual bool startCommand(const std::string &commandName,
-	                          Variant::mapType &args) = 0;
+	virtual bool startCommand(Variant::mapType &args) = 0;
 
 	/**
 	 * Called whenever the handler should handle the start of an annotation.
 	 * This method (or any other of the "start" methods) is called exactly once,
 	 * after the constructor. This method is only called if the
 	 * "supportsAnnotations" flag of the State instance referencing this Handler
-	 * is set to true.
-	 *
-	 * @param name is the name of the annotation that is started here.
+	 * is set to true. The name of the command that is started here can be
+	 * accessed using the name() method.
+	 *
 	 * @param args is a map from strings to variants (argument name and value).
 	 * @param type specifies whether this handler should handle the start of an
 	 * annotation or the end of an annotation.
 	 */
-	virtual bool startAnnotation(const std::string &name,
-	                             Variant::mapType &args,
+	virtual bool startAnnotation(Variant::mapType &args,
 	                             AnnotationType annotationType) = 0;
 
 	/**
 	 * Called whenever the handler should handle the start of a token. This
 	 * method (or any other of the "start" methods) is called exactly once,
 	 * after the constructor. This method is only called if the "supportsTokens"
-	 * flag of the State instance referencing this Handler is set to true.
-	 *
-	 * @param token is the Token for which the handler should be started.
+	 * flag of the State instance referencing this Handler is set to true. The
+	 * token id of the token that is should be handled can be accessed using the
+	 * tokenId() method.
+	 *
 	 * @param node is the node for which this token was registered.
 	 */
-	virtual bool startToken(const Token &token, Handle<Node> node) = 0;
+	virtual bool startToken(Handle<Node> node) = 0;
 
 	/**
 	 * Called whenever a token is marked as "end" token and this handler happens
@@ -384,11 +441,10 @@
 	using Handler::Handler;
 
 public:
-	bool startCommand(const std::string &commandName,
-	                  Variant::mapType &args) override;
-	bool startAnnotation(const std::string &name, Variant::mapType &args,
+	bool startCommand(Variant::mapType &args) override;
+	bool startAnnotation(Variant::mapType &args,
 	                     AnnotationType annotationType) override;
-	bool startToken(const Token &token, Handle<Node> node) override;
+	bool startToken(Handle<Node> node) override;
 	EndTokenResult endToken(const Token &token, Handle<Node> node) override;
 	void end() override;
 	bool fieldStart(bool &isDefault, size_t fieldIdx) override;
@@ -411,11 +467,10 @@
 	using Handler::Handler;
 
 public:
-	bool startCommand(const std::string &commandName,
-	                  Variant::mapType &args) override;
-	bool startAnnotation(const std::string &name, Variant::mapType &args,
+	bool startCommand(Variant::mapType &args) override;
+	bool startAnnotation(Variant::mapType &args,
 	                     AnnotationType annotationType) override;
-	bool startToken(const Token &token, Handle<Node> node) override;
+	bool startToken(Handle<Node> node) override;
 	EndTokenResult endToken(const Token &token, Handle<Node> node) override;
 	void end() override;
 	bool fieldStart(bool &isDefault, size_t fieldIdx) override;
@@ -470,8 +525,7 @@
 	virtual void doHandle(const Variant &fieldData, Variant::mapType &args) = 0;
 
 public:
-	bool startCommand(const std::string &commandName,
-	                  Variant::mapType &args) override;
+	bool startCommand(Variant::mapType &args) override;
 	bool data() override;
 	void end() override;
 };
