/*
    Ousía
    Copyright (C) 2014, 2015  Benjamin Paaßen, Andreas Stöckel

    This program is free software: you can redistribute it and/or modify
    it under the terms of the GNU General Public License as published by
    the Free Software Foundation, either version 3 of the License, or
    (at your option) any later version.

    This program is distributed in the hope that it will be useful,
    but WITHOUT ANY WARRANTY; without even the implied warranty of
    MERCHANTABILITY or FITNESS FOR A PARTICULAR PURPOSE.  See the
    GNU General Public License for more details.

    You should have received a copy of the GNU General Public License
    along with this program.  If not, see <http://www.gnu.org/licenses/>.
*/

#include <core/common/Logger.hpp>

#include <core/model/Document.hpp>

#include <core/parser/stack/GenericParserStates.hpp>
#include <core/parser/stack/Stack.hpp>
#include <core/parser/ParserContext.hpp>
#include <core/parser/ParserScope.hpp>

#include "OsmlParser.hpp"
#include "OsmlStreamParser.hpp"

namespace ousia {

using namespace parser_stack;

/**
 * The OsmlParserImplementation class contains the actual implementation of the
 * parsing process and is created in the "doParse" function of the OsmlParser.
 */
class OsmlParserImplementation {
private:
	/**
	 * Reference at the logger.
	 */
	Logger &logger;

	/**
	 * Reference at the parser context.
	 */
	ParserContext &ctx;

	/**
	 * OsmlStreamParser instance responsible for converting the input stream
	 * into a series of osml events that are relayed to the Stack class.
	 */
	OsmlStreamParser parser;

	/**
	 * Pushdown automaton responsible for converting the osml events into an
	 * actual Node tree.
	 */
	Stack stack;

public:
	/**
	 * Constructor of the OsmlParserImplementation class.
	 *
	 * @param reader is a reference to the CharReader instance from which the
	 * osml should be read.
	 * @param ctx is a reference to the ParserContext instance that should be
	 * used.
	 */
	OsmlParserImplementation(CharReader &reader, ParserContext &ctx)
	    : logger(ctx.getLogger()),
	      ctx(ctx),
	      parser(reader, logger),
	      stack(parser, ctx, GenericParserStates)
	{
	}

	/**
	 * Starts the actual parsing process.
	 */
	void parse()
	{
		// Flag set to true if a "document" element needs to be created
		bool needsDocument = ctx.getScope().select<Document>() == nullptr;
		while (true) {
			OsmlStreamParser::State state = parser.parse();
			logger.setDefaultLocation(parser.getLocation());
			switch (state) {
				case OsmlStreamParser::State::COMMAND_START: {
					// Implicitly create a "document" element if the first
					// command is not any other top-level command
					if (needsDocument) {
						const std::string &cmd =
						    parser.getCommandName().asString();
						if (cmd != "typesystem" && cmd != "document" &&
<<<<<<< HEAD
						    cmd != "ontology") {
							stack.command("document", Variant::mapType{});
=======
						    cmd != "domain") {
							stack.commandStart("document", Variant::mapType{},
							                   false);
>>>>>>> fb8d4cdf
						}
						needsDocument = false;
					}
					stack.commandStart(parser.getCommandName(),
					                   parser.getCommandArguments().asMap(),
					                   parser.inRangeCommand());
					break;
				}
				case OsmlStreamParser::State::RANGE_END:
					stack.rangeEnd();
					break;
				case OsmlStreamParser::State::ANNOTATION_START:
					stack.annotationStart(parser.getCommandName(),
					                      parser.getCommandArguments().asMap(),
					                      parser.inRangeCommand());
					break;
				case OsmlStreamParser::State::ANNOTATION_END: {
					Variant elementName = Variant::fromString(std::string{});
					const auto &args = parser.getCommandArguments().asMap();
					auto it = args.find("name");
					if (it != args.end()) {
						elementName = it->second;
					}
					stack.annotationEnd(parser.getCommandName(), elementName);
					break;
				}
				case OsmlStreamParser::State::FIELD_START:
					stack.fieldStart(parser.inDefaultField());
					break;
				case OsmlStreamParser::State::FIELD_END:
					stack.fieldEnd();
					break;
				case OsmlStreamParser::State::DATA:
					stack.data(parser.getData());
					break;
				case OsmlStreamParser::State::END:
					return;
			}
		}
	}
};

void OsmlParser::doParse(CharReader &reader, ParserContext &ctx)
{
	OsmlParserImplementation parser(reader, ctx);
	parser.parse();
}
}<|MERGE_RESOLUTION|>--- conflicted
+++ resolved
@@ -95,14 +95,9 @@
 						const std::string &cmd =
 						    parser.getCommandName().asString();
 						if (cmd != "typesystem" && cmd != "document" &&
-<<<<<<< HEAD
 						    cmd != "ontology") {
-							stack.command("document", Variant::mapType{});
-=======
-						    cmd != "domain") {
 							stack.commandStart("document", Variant::mapType{},
 							                   false);
->>>>>>> fb8d4cdf
 						}
 						needsDocument = false;
 					}
