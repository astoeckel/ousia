# Ousía
# Copyright (C) 2014  Benjamin Paaßen, Andreas Stöckel
#
# This program is free software: you can redistribute it and/or modify
# it under the terms of the GNU General Public License as published by
# the Free Software Foundation, either version 3 of the License, or
# (at your option) any later version.
#
# This program is distributed in the hope that it will be useful,
# but WITHOUT ANY WARRANTY; without even the implied warranty of
# MERCHANTABILITY or FITNESS FOR A PARTICULAR PURPOSE.  See the
# GNU General Public License for more details.
#
# You should have received a copy of the GNU General Public License
# along with this program.  If not, see <http://www.gnu.org/licenses/>.

################################################################################
# Basic Project Definitions and Dependencies                                   #
################################################################################

PROJECT(ousia)
CMAKE_MINIMUM_REQUIRED(VERSION 2.8.9)

# Option for enabling testing. Turn on with 'cmake -DTEST=ON'.
# TODO: Automatically activate tests if gtest is available
OPTION(TEST "Build all tests." OFF) # Makes boolean 'test' available.

# Option for building the documentation.
FIND_PACKAGE(Doxygen)
OPTION(BUILD_DOCUMENTATION "Create and install the HTML based API documentation (requires Doxygen)" ${DOXYGEN_FOUND})

# Enable C++11 and all warnings
SET(CMAKE_CXX_FLAGS "${CMAKE_CXX_FLAGS} -Wall -pedantic-errors -std=c++11")

# Include expat and mozjs-24 via PkgConfig
FIND_PACKAGE(PkgConfig REQUIRED)
PKG_CHECK_MODULES(MOZJS REQUIRED mozjs-24)
PKG_CHECK_MODULES(EXPAT REQUIRED expat)

################################################################################
# Inclusion of doxygen                                                         #
################################################################################

IF(BUILD_DOCUMENTATION)
	IF(NOT DOXYGEN_FOUND)
		MESSAGE(FATAL_ERROR "Doxygen is needed to build the documentation.")
	ENDIF()

	SET(DOXYFILE_IN ${CMAKE_CURRENT_SOURCE_DIR}/Doxyfile.in)
	SET(DOXYFILE ${CMAKE_CURRENT_BINARY_DIR}/Doxyfile)

	CONFIGURE_FILE(${DOXYFILE_IN} ${DOXYFILE} @ONLY)

	ADD_CUSTOM_TARGET(doc
		COMMAND ${DOXYGEN_EXECUTABLE} ${doxyfile}
		WORKING_DIRECTORY ${CMAKE_CURRENT_BINARY_DIR}
		COMMENT "Generating API documentation with Doxygen"
		VERBATIM)

	INSTALL(DIRECTORY ${CMAKE_CURRENT_BINARY_DIR}/html DESTINATION share/doc)
ENDIF()


################################################################################
# Inclusion of gtest                                                           #
################################################################################

# Unit test handling
IF(TEST)
	# Compile gtest
	ADD_SUBDIRECTORY(lib/gtest-1.7.0)

	# Enable testing and declare some variables used for compiling the test cases
	ENABLE_TESTING()
	SET(GTEST_INCLUDE_DIRS ${gtest_SOURCE_DIR}/include ${gtest_SOURCE_DIR})
	SET(GTEST_LIBRARIES gtest gtest_main)
ENDIF()

################################################################################
# Commands for building Ousía                                                  #
################################################################################

# Include directories
INCLUDE_DIRECTORIES(
	src/
	${MOZJS_INCLUDE_DIRS}
	${EXPAT_INCLUDE_DIRS}
)

# Link directories
LINK_DIRECTORIES(
	${MOZJS_LIBRARY_DIRS}
)

ADD_DEFINITIONS(
	${MOZJS_CFLAGS_OTHER}
)

ADD_LIBRARY(ousia_core
	src/core/BufferedCharReader
	src/core/CodeTokenizer
	src/core/CSS
	src/core/Exceptions
	src/core/Logger
	src/core/Managed
	src/core/Node
	src/core/Tokenizer
#	src/core/Typesystem
	src/core/Utils
	src/core/parser/Parser
	src/core/parser/ParserStack
	src/core/parser/Scope
#	src/core/script/Function
#	src/core/script/Object
#	src/core/script/ScriptEngine
#	src/core/script/Variant
#	src/core/variant/Reader
	src/core/variant/Variant
)

ADD_LIBRARY(ousia_css
	src/plugins/css/CSSParser
)

TARGET_LINK_LIBRARIES(ousia_css
	ousia_core
)

ADD_LIBRARY(ousia_xml
	src/plugins/xml/XmlParser
)

TARGET_LINK_LIBRARIES(ousia_xml
	ousia_core
	${EXPAT_LIBRARIES}
)

#ADD_LIBRARY(ousia_mozjs
#	src/plugins/mozjs/MozJsScriptEngine
#)
#
#TARGET_LINK_LIBRARIES(ousia_mozjs
#	ousia_core
#	${MOZJS_LIBRARIES}
#)

# If testing is enabled, build the unit tests
IF(TEST)

	INCLUDE_DIRECTORIES(
		${GTEST_INCLUDE_DIRS}
	)

	ADD_EXECUTABLE(ousia_test_core
		test/core/BufferedCharReaderTest
		test/core/CodeTokenizerTest
<<<<<<< HEAD
#		test/core/CSSTest
#		test/core/CSSParserTest
=======
		test/core/CSSTest
>>>>>>> 9cb01624
		test/core/LoggerTest
		test/core/ManagedTest
		test/core/ManagedContainersTest
		test/core/NodeTest
		test/core/RangeSetTest
		test/core/TokenizerTest
		test/core/UtilsTest
		test/core/parser/ParserStackTest
#		test/core/script/FunctionTest
#		test/core/script/ObjectTest
#		test/core/script/VariantTest
#		test/core/variant/ReaderTest
		test/core/variant/VariantTest
	)

	TARGET_LINK_LIBRARIES(ousia_test_core
		${GTEST_LIBRARIES}
		ousia_core
	)

	ADD_EXECUTABLE(ousia_test_css
		test/plugins/css/CSSParserTest
	)

	TARGET_LINK_LIBRARIES(ousia_test_css
		${GTEST_LIBRARIES}
		ousia_core
		ousia_css
	)

	ADD_EXECUTABLE(ousia_test_xml
		test/plugins/xml/XmlParserTest
	)

	TARGET_LINK_LIBRARIES(ousia_test_xml
		${GTEST_LIBRARIES}
		ousia_core
		ousia_xml
	)

#	ADD_EXECUTABLE(ousia_test_mozjs
#		test/plugins/mozjs/MozJsScriptEngineTest
#	)

#	TARGET_LINK_LIBRARIES(ousia_test_mozjs
#		${GTEST_LIBRARIES}
#		ousia_core
#		ousia_mozjs
#	)

	# Register the unit tests
	ADD_TEST(ousia_test_core ousia_test_core)
	ADD_TEST(ousia_test_xml ousia_test_xml)
#	ADD_TEST(ousia_test_mozjs ousia_test_mozjs)
ENDIF()
<|MERGE_RESOLUTION|>--- conflicted
+++ resolved
@@ -154,12 +154,7 @@
 	ADD_EXECUTABLE(ousia_test_core
 		test/core/BufferedCharReaderTest
 		test/core/CodeTokenizerTest
-<<<<<<< HEAD
-#		test/core/CSSTest
-#		test/core/CSSParserTest
-=======
 		test/core/CSSTest
->>>>>>> 9cb01624
 		test/core/LoggerTest
 		test/core/ManagedTest
 		test/core/ManagedContainersTest
